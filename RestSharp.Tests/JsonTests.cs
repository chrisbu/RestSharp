--- conflicted
+++ resolved
@@ -44,22 +44,12 @@
 		}
 
 		[Fact]
-<<<<<<< HEAD
-		public void Can_Deserialize_Generic_List_of_Simple_Types()
-		{
-			var githubfollowing = "{\"users\":[\"johnsheehan\",\"jagregory\",\"drusellers\",\"structuremap\"]}";
-			var json = new JsonDeserializer();
-			json.RootElement = "users";
-
-			var output = json.Deserialize<List<string>>(new RestResponse { Content = githubfollowing });
-=======
 		public void Can_Deserialize_Simple_Generic_List_of_Simple_Types()
 		{
 			const string content = "{\"users\":[\"johnsheehan\",\"jagregory\",\"drusellers\",\"structuremap\"]}";
 			var json = new JsonDeserializer {RootElement = "users"};
 
 			var output = json.Deserialize<List<string>>(new RestResponse {Content = content});
->>>>>>> 123569ff
 
 			Assert.NotEmpty(output);
 		}
